--- conflicted
+++ resolved
@@ -249,7 +249,6 @@
 # Maximum articles to process per feed during ingestion
 max_articles_per_feed = 25
 
-<<<<<<< HEAD
 # Settings for duplicate/similar article detection
 similarity_threshold = 0.70  # Higher values mean stricter matching (0.70 = 70% similarity)
 
@@ -279,10 +278,6 @@
 # RSSIDIAN_ANTHROPIC_CLIENT_SECRET
 # RSSIDIAN_ANTHROPIC_ACCESS_TOKEN
 # RSSIDIAN_ANTHROPIC_REFRESH_TOKEN
-=======
-# Settings for duplicate/similar article detection and story merging
-similarity_threshold = 0.65  # Lower value for better story merging (0.65 = 65% similarity)
 
 # Whether to analyze articles during ingestion for better performance
 analyze_during_ingestion = true
->>>>>>> 0385ac35
