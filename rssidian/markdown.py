--- conflicted
+++ resolved
@@ -94,15 +94,11 @@
         aggregated_summary=digest.get("aggregated_summary", "No aggregated summary available."),
         cost_summary=format_cost_summary() or "No cost information available.",
         filename=digest.get("filename", filename_without_extension),
-<<<<<<< HEAD
         ingestion_date=current_date,
         from_date=from_date,
         to_date=to_date,
         date=current_date,
-        datetime=current_datetime
-=======
         ingestion_date=current_date
->>>>>>> 40496e25
     )
     
     # Write to file
